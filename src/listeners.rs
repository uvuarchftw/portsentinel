use std::net::IpAddr;

use pnet::packet::icmp::{echo_reply, echo_request, IcmpPacket, IcmpTypes};
use pnet::packet::ip::{IpNextHeaderProtocol, IpNextHeaderProtocols};
use pnet::packet::ipv4::Ipv4Packet;
use pnet::packet::ipv6::Ipv6Packet;
use pnet::packet::tcp::TcpPacket;
use pnet::packet::udp::UdpPacket;
use pnet::packet::Packet;

<<<<<<< HEAD
use std::sync::Arc;
use crate::types::*;
use uuid::Uuid;
use crossbeam_channel::Sender;
use nfq::{Verdict, Message};
use crate::log_nfqueue;

fn handle_icmp_packet(logchan: Sender<LogEntry>, msg: &Message, source: IpAddr, destination: IpAddr) {
=======
use crate::log_nfqueue;
use crate::types::*;
use crossbeam_channel::Sender;
use nfq::{Message, Verdict};
use std::sync::Arc;
use uuid::Uuid;

fn handle_icmp_packet(
    logchan: Sender<LogEntry>,
    msg: &Message,
    source: IpAddr,
    destination: IpAddr,
) {
>>>>>>> e025242a
    let icmp = IcmpPacket::new(msg.get_payload());
    match icmp {
        Some(_icmp) => {
            let mac_addr = get_mac_str(msg.get_hw_addr());

            log_nfqueue(
                logchan,
                mac_addr,
                msg.get_queue_num(),
                TransportType::icmp,
                source.to_string(),
                0,
                destination.to_string(),
                0,
            );
        }
        None => {}
    }
}

<<<<<<< HEAD
fn handle_udp_packet(logchan: Sender<LogEntry>, msg: &Message, source: IpAddr, destination: IpAddr) {
=======
fn handle_udp_packet(
    logchan: Sender<LogEntry>,
    msg: &Message,
    source: IpAddr,
    destination: IpAddr,
) {
>>>>>>> e025242a
    let udp = UdpPacket::new(msg.get_payload());
    match udp {
        Some(udp) => {
            let mac_addr = get_mac_str(msg.get_hw_addr());

            log_nfqueue(
                logchan,
                mac_addr,
                msg.get_queue_num(),
                TransportType::udp,
                source.to_string(),
                udp.get_source(),
                destination.to_string(),
                udp.get_destination(),
            );
        }
        None => {}
    }
}

<<<<<<< HEAD
fn handle_tcp_packet(logchan: Sender<LogEntry>, msg: &Message, source: IpAddr, destination: IpAddr) {
=======
fn handle_tcp_packet(
    logchan: Sender<LogEntry>,
    msg: &Message,
    source: IpAddr,
    destination: IpAddr,
) {
>>>>>>> e025242a
    let tcp = TcpPacket::new(msg.get_payload());
    match tcp {
        Some(tcp) => {
            let mac_addr = get_mac_str(msg.get_hw_addr());

            log_nfqueue(
                logchan,
                mac_addr,
                msg.get_queue_num(),
                TransportType::tcp,
                source.to_string(),
                tcp.get_source(),
                destination.to_string(),
                tcp.get_destination(),
            );
        }
        None => {}
    }
}

pub fn nfq_ipv4_callback(mut msg: nfq::Message, logchan: Sender<LogEntry>) {
    let mut unknown = false;
    // assume IPv4
    let ipv4_header = Ipv4Packet::new(msg.get_payload());
    match ipv4_header {
        Some(ipv4_header) => {
            let source = IpAddr::V4(ipv4_header.get_source());
            let dest = IpAddr::V4(ipv4_header.get_destination());
            match ipv4_header.get_next_level_protocol() {
<<<<<<< HEAD
                IpNextHeaderProtocols::Icmp => handle_icmp_packet(logchan.clone(), &msg, source, dest),
                IpNextHeaderProtocols::Udp => handle_udp_packet(logchan.clone(), &msg, source, dest),
                IpNextHeaderProtocols::Tcp => handle_tcp_packet(logchan.clone(), &msg, source, dest),
=======
                IpNextHeaderProtocols::Icmp => {
                    handle_icmp_packet(logchan.clone(), &msg, source, dest)
                }
                IpNextHeaderProtocols::Udp => {
                    handle_udp_packet(logchan.clone(), &msg, source, dest)
                }
                IpNextHeaderProtocols::Tcp => {
                    handle_tcp_packet(logchan.clone(), &msg, source, dest)
                }
>>>>>>> e025242a
                _ => {
                    unknown = true;
                }
            }
        }
        None => {
            unknown = true;
        }
    }

    msg.set_verdict(Verdict::Drop);
}

pub fn nfq_ipv6_callback(mut msg: nfq::Message, logchan: Sender<LogEntry>) {
    let mut unknown = false;
    // assume IPv4
    let ipv6_header = Ipv6Packet::new(msg.get_payload());
    match ipv6_header {
        Some(ipv6_header) => {
            let source = IpAddr::V6(ipv6_header.get_source());
            let dest = IpAddr::V6(ipv6_header.get_destination());
            match ipv6_header.get_next_header() {
<<<<<<< HEAD
                IpNextHeaderProtocols::Icmp => handle_icmp_packet(logchan.clone(), &msg, source, dest),
                IpNextHeaderProtocols::Udp => handle_udp_packet(logchan.clone(), &msg, source, dest),
                IpNextHeaderProtocols::Tcp => handle_tcp_packet(logchan.clone(), &msg, source, dest),
=======
                IpNextHeaderProtocols::Icmp => {
                    handle_icmp_packet(logchan.clone(), &msg, source, dest)
                }
                IpNextHeaderProtocols::Udp => {
                    handle_udp_packet(logchan.clone(), &msg, source, dest)
                }
                IpNextHeaderProtocols::Tcp => {
                    handle_tcp_packet(logchan.clone(), &msg, source, dest)
                }
>>>>>>> e025242a
                _ => {
                    unknown = true;
                }
            }
        }
        None => {
            unknown = true;
        }
    }

    msg.set_verdict(Verdict::Drop);
}

fn get_mac_str(mac_array: Option<&[u8]>) -> String {
    let mac_addr = match mac_array {
        None => {
            format!("MAC_GET_ERROR")
        }
        Some(mac_array) => {
<<<<<<< HEAD
            format!("{:02x}:{:02x}:{:02x}:{:02x}:{:02x}:{:02x}", mac_array[0], mac_array[1], mac_array[2], mac_array[3], mac_array[4], mac_array[5])
=======
            format!(
                "{:02x}:{:02x}:{:02x}:{:02x}:{:02x}:{:02x}",
                mac_array[0], mac_array[1], mac_array[2], mac_array[3], mac_array[4], mac_array[5]
            )
>>>>>>> e025242a
        }
    };
    return mac_addr;
}<|MERGE_RESOLUTION|>--- conflicted
+++ resolved
@@ -8,16 +8,6 @@
 use pnet::packet::udp::UdpPacket;
 use pnet::packet::Packet;
 
-<<<<<<< HEAD
-use std::sync::Arc;
-use crate::types::*;
-use uuid::Uuid;
-use crossbeam_channel::Sender;
-use nfq::{Verdict, Message};
-use crate::log_nfqueue;
-
-fn handle_icmp_packet(logchan: Sender<LogEntry>, msg: &Message, source: IpAddr, destination: IpAddr) {
-=======
 use crate::log_nfqueue;
 use crate::types::*;
 use crossbeam_channel::Sender;
@@ -31,7 +21,6 @@
     source: IpAddr,
     destination: IpAddr,
 ) {
->>>>>>> e025242a
     let icmp = IcmpPacket::new(msg.get_payload());
     match icmp {
         Some(_icmp) => {
@@ -52,16 +41,12 @@
     }
 }
 
-<<<<<<< HEAD
-fn handle_udp_packet(logchan: Sender<LogEntry>, msg: &Message, source: IpAddr, destination: IpAddr) {
-=======
 fn handle_udp_packet(
     logchan: Sender<LogEntry>,
     msg: &Message,
     source: IpAddr,
     destination: IpAddr,
 ) {
->>>>>>> e025242a
     let udp = UdpPacket::new(msg.get_payload());
     match udp {
         Some(udp) => {
@@ -82,16 +67,12 @@
     }
 }
 
-<<<<<<< HEAD
-fn handle_tcp_packet(logchan: Sender<LogEntry>, msg: &Message, source: IpAddr, destination: IpAddr) {
-=======
 fn handle_tcp_packet(
     logchan: Sender<LogEntry>,
     msg: &Message,
     source: IpAddr,
     destination: IpAddr,
 ) {
->>>>>>> e025242a
     let tcp = TcpPacket::new(msg.get_payload());
     match tcp {
         Some(tcp) => {
@@ -121,11 +102,6 @@
             let source = IpAddr::V4(ipv4_header.get_source());
             let dest = IpAddr::V4(ipv4_header.get_destination());
             match ipv4_header.get_next_level_protocol() {
-<<<<<<< HEAD
-                IpNextHeaderProtocols::Icmp => handle_icmp_packet(logchan.clone(), &msg, source, dest),
-                IpNextHeaderProtocols::Udp => handle_udp_packet(logchan.clone(), &msg, source, dest),
-                IpNextHeaderProtocols::Tcp => handle_tcp_packet(logchan.clone(), &msg, source, dest),
-=======
                 IpNextHeaderProtocols::Icmp => {
                     handle_icmp_packet(logchan.clone(), &msg, source, dest)
                 }
@@ -135,7 +111,6 @@
                 IpNextHeaderProtocols::Tcp => {
                     handle_tcp_packet(logchan.clone(), &msg, source, dest)
                 }
->>>>>>> e025242a
                 _ => {
                     unknown = true;
                 }
@@ -158,11 +133,6 @@
             let source = IpAddr::V6(ipv6_header.get_source());
             let dest = IpAddr::V6(ipv6_header.get_destination());
             match ipv6_header.get_next_header() {
-<<<<<<< HEAD
-                IpNextHeaderProtocols::Icmp => handle_icmp_packet(logchan.clone(), &msg, source, dest),
-                IpNextHeaderProtocols::Udp => handle_udp_packet(logchan.clone(), &msg, source, dest),
-                IpNextHeaderProtocols::Tcp => handle_tcp_packet(logchan.clone(), &msg, source, dest),
-=======
                 IpNextHeaderProtocols::Icmp => {
                     handle_icmp_packet(logchan.clone(), &msg, source, dest)
                 }
@@ -172,7 +142,6 @@
                 IpNextHeaderProtocols::Tcp => {
                     handle_tcp_packet(logchan.clone(), &msg, source, dest)
                 }
->>>>>>> e025242a
                 _ => {
                     unknown = true;
                 }
@@ -192,14 +161,10 @@
             format!("MAC_GET_ERROR")
         }
         Some(mac_array) => {
-<<<<<<< HEAD
-            format!("{:02x}:{:02x}:{:02x}:{:02x}:{:02x}:{:02x}", mac_array[0], mac_array[1], mac_array[2], mac_array[3], mac_array[4], mac_array[5])
-=======
             format!(
                 "{:02x}:{:02x}:{:02x}:{:02x}:{:02x}:{:02x}",
                 mac_array[0], mac_array[1], mac_array[2], mac_array[3], mac_array[4], mac_array[5]
             )
->>>>>>> e025242a
         }
     };
     return mac_addr;

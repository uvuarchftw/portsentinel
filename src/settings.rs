--- conflicted
+++ resolved
@@ -1,9 +1,5 @@
 use crate::CFG_FILEPATHS;
 use config::{Config, File};
-<<<<<<< HEAD
-use crate::CFG_FILEPATHS;
-=======
->>>>>>> e025242a
 
 pub(crate) fn load_defaults() -> Config {
     let mut settings = config::Config::new();

--- conflicted
+++ resolved
@@ -1,11 +1,6 @@
 use crate::listeners::{nfq_ipv4_callback, nfq_ipv6_callback};
 use crate::{log_entry_msg, log_nfqueue};
 use config::{Config, ConfigError, File, Value};
-<<<<<<< HEAD
-use crossbeam_channel::{Receiver, Sender, unbounded};
-use ipnet::IpNet;
-use crate::listeners::{nfq_ipv4_callback, nfq_ipv6_callback};
-=======
 use crossbeam_channel::{unbounded, Receiver, Sender};
 use futures_util::future::FutureExt;
 use futures_util::Future;
@@ -19,7 +14,6 @@
 use pnet::packet::udp::UdpPacket;
 use pnet::packet::Packet;
 use serde::de::Error;
->>>>>>> e025242a
 use serde::{Deserialize, Deserializer};
 use std::collections::HashMap;
 use std::error::Error as std_err;
@@ -32,21 +26,6 @@
 use tokio::sync::oneshot;
 use tokio::time::timeout;
 use uuid::Uuid;
-use crate::{log_entry_msg, log_nfqueue};
-use nfq::{Queue, Verdict, Message};
-use pnet::packet::ip::IpNextHeaderProtocols;
-use pnet::packet::ipv4::Ipv4Packet;
-use pnet::packet::ipv6::Ipv6Packet;
-use pnet::packet::tcp::TcpPacket;
-use pnet::packet::udp::UdpPacket;
-use pnet::packet::icmp::IcmpPacket;
-use pnet::packet::Packet;
-use tokio::time::timeout;
-use std::error::Error as std_err;
-use serde::de::Error;
-use tokio::sync::oneshot;
-use futures_util::future::FutureExt;
-use futures_util::Future;
 
 pub(crate) trait AppSettings {
     fn settings(&self) -> AppConfig;
@@ -439,14 +418,10 @@
                     pl.udp_listener();
                 }
                 TransportType::icmp => {
-<<<<<<< HEAD
-                    println!("ICMP Listener Unsupported. Can only receive ICMP from NFQueue {:#?}", port_spec)
-=======
                     println!(
                         "ICMP Listener Unsupported. Can only receive ICMP from NFQueue {:#?}",
                         port_spec
                     )
->>>>>>> e025242a
                 }
             },
             Some(queue_num) => {
@@ -461,26 +436,16 @@
                 }
                 match port_spec.port_type {
                     TransportType::icmp => {
-<<<<<<< HEAD
-                        println!("Receiving packets from nfqueue {}", queue_num);
-                        println!("Example iptables rule to make this work:");
-=======
                         println!("  Receiving packets from nfqueue {}", queue_num);
                         println!("  Example iptables rule to make this work:");
->>>>>>> e025242a
                         println!(
                             "    iptables -A INPUT -p ICMP -j NFQUEUE --queue-num {} --queue-bypass",
                             queue_num
                         );
                     }
                     _ => {
-<<<<<<< HEAD
-                        println!("Receiving packets from nfqueue {}", queue_num);
-                        println!("Example iptables rule to make this work:");
-=======
                         println!("  Receiving packets from nfqueue {}", queue_num);
                         println!("  Example iptables rule to make this work:");
->>>>>>> e025242a
                         println!(
                             "    iptables -A INPUT -p {} --dport {} -j NFQUEUE --queue-num {} --queue-bypass",
                             pl.inner.port_type.to_string(), pl.inner.port_num, queue_num
@@ -806,15 +771,11 @@
                                     println!("Failed to write LogEntry to logging thread");
                                 }
 
-<<<<<<< HEAD
-                                log_entry_msg(listener_self.logchan.clone(), &buf[0..number_of_bytes], con_uuid);
-=======
                                 log_entry_msg(
                                     listener_self.logchan.clone(),
                                     &buf[0..number_of_bytes],
                                     con_uuid,
                                 );
->>>>>>> e025242a
                             }
                             Err(_err) => {
                                 thread::sleep(Duration::from_millis(50));
@@ -830,11 +791,6 @@
     fn bind_nfqueue(&self, ipv4: bool) {
         let listener_self = self.inner.clone();
         thread::spawn(move || {
-<<<<<<< HEAD
-            let mut queue = Arc::new(Mutex::new(Queue::open().expect("Unable to open NETLINK queue.")));
-            let nfqueue_num = listener_self.nfqueue.unwrap();
-            queue.lock().unwrap().bind(nfqueue_num).expect(format!("Unable to bind to NFQueue {}", nfqueue_num).as_str());
-=======
             let mut queue = Arc::new(Mutex::new(
                 Queue::open().expect("Unable to open NETLINK queue."),
             ));
@@ -844,7 +800,6 @@
                 .unwrap()
                 .bind(nfqueue_num)
                 .expect(format!("Unable to bind to NFQueue {}", nfqueue_num).as_str());
->>>>>>> e025242a
             println!("Bound to NFQueue {}", nfqueue_num);
             loop {
                 match listener_self.update_rx.try_recv() {
@@ -862,12 +817,7 @@
                 let msg = queue.lock().unwrap().recv().unwrap();
                 if ipv4 {
                     nfq_ipv4_callback(msg, listener_self.logchan.clone());
-<<<<<<< HEAD
-                }
-                else {
-=======
                 } else {
->>>>>>> e025242a
                     nfq_ipv6_callback(msg, listener_self.logchan.clone());
                 }
             }
@@ -894,21 +844,12 @@
 }
 
 impl NFQueueState {
-<<<<<<< HEAD
-    pub fn new(
-        listener: Arc<Listener>
-    ) -> NFQueueState {
-=======
     pub fn new(listener: Arc<Listener>) -> NFQueueState {
->>>>>>> e025242a
         NFQueueState {
             port_type: listener.port_type.clone(),
             port_num: listener.port_num.clone(),
             blacklist_hosts: Mutex::new(listener.blacklist_hosts.lock().unwrap().clone()),
             bind_ip: listener.bind_ip,
-<<<<<<< HEAD
-            captured_text_newline_separator: Mutex::new(listener.captured_text_newline_separator.lock().unwrap().clone()),
-=======
             captured_text_newline_separator: Mutex::new(
                 listener
                     .captured_text_newline_separator
@@ -916,7 +857,6 @@
                     .unwrap()
                     .clone(),
             ),
->>>>>>> e025242a
             logchan: listener.logchan.clone(),
             update_rx: listener.update_rx.clone(),
             update_tx: listener.update_tx.clone(),

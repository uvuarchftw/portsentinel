[package]
name = "portsentinel"
version = "0.1.0"
authors = ["Dallen Bishop <dallen.bishop@uvu.edu>"]
license = "MIT"
edition = "2018"

[dependencies]
config = "^0.11"
lazy_static = "1"
notify = "^4.0.0"
serde = { version = "1.0", features = ["derive"] }
ipnet = { version = "2.3.1", features = ["serde"] }
regex = "1"
chrono = "0.4"
tokio = { version = "1", features = ["full"] }
<<<<<<< HEAD
nfq = "0.2.4"
=======
nfq = { git = "https://github.com/uvuarchftw/nfq-rs" }
>>>>>>> e025242a
libc = "0.2"
pnet = "0.26"
uuid = { version = "0.8.1", features = ["v4"] }
hex = "0.4.2"
mhteams = "0.1.0"
reqwest = { version = "0.10", features = ["blocking", "json"] }
crossbeam-channel = "0.5"
futures-util = "0.3.17"<|MERGE_RESOLUTION|>--- conflicted
+++ resolved
@@ -14,11 +14,7 @@
 regex = "1"
 chrono = "0.4"
 tokio = { version = "1", features = ["full"] }
-<<<<<<< HEAD
-nfq = "0.2.4"
-=======
 nfq = { git = "https://github.com/uvuarchftw/nfq-rs" }
->>>>>>> e025242a
 libc = "0.2"
 pnet = "0.26"
 uuid = { version = "0.8.1", features = ["v4"] }
